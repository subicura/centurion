--- conflicted
+++ resolved
@@ -60,14 +60,7 @@
   private
 
   def is_official_registry?(repository)
-<<<<<<< HEAD
-    if @base_uri == OFFICIAL_URL
-      return !repository.match(/^[a-z0-9]+[a-z0-9\-\.]+(?::[1-9][0-9]*)?\//)
-    end
-    false
-=======
     return @base_uri == OFFICIAL_URL
->>>>>>> 2df51b1d
   end
 
   def uri_for_repository_path(repository, path)
